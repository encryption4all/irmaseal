--- conflicted
+++ resolved
@@ -20,16 +20,7 @@
 subtle = "2.3"
 postcard = "0.7.2"
 base64 = "0.12"
-<<<<<<< HEAD
-serde-big-array = { version = "0.3.2", features = ["const-generics"] }
-serde = { version = "1.0.126", features = ["derive"] }
 irma = { git = "https://github.com/tweedegolf/irmars.git" }
-
-[dependencies.ibe]
-git = "https://github.com/encryption4all/ibe/"
-branch = "features_and_docs" 
-features = ["cgwfo"]
-=======
 ibe = { git = "https://github.com/encryption4all/ibe.git", branch = "features_and_docs", features = ["cgwfo"] }
 serde = { version = "1.0.126", features = ["derive"] }
 serde-big-array = { version = "0.3.2", features = ["const-generics"] }
@@ -39,7 +30,6 @@
 
 [dev-dependencies]
 serde-transcode = "1.1.1"
->>>>>>> 75cd3175
 
 [features]
 stream = ["aes", "ctr"]
