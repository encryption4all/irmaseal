[package]
name = "irmaseal-core"
description = "Core library for IRMAseal communication and bytestream operations."
version = "0.1.3"
authors = ["Wouter Geraedts <git@woutergeraedts.nl>"]
edition = "2018"
license = "MIT"
keywords = ["ibe", "encryption", "ecc", "no_std"]
homepage = "https://github.com/Wassasin/irmaseal/tree/master/irmaseal-core"
categories = ["cryptography", "no-std"]

[dependencies]
rand = { version = "0.8.4" }
subtle = "2.3"
<<<<<<< HEAD
irma = { git = "https://github.com/tweedegolf/irmars.git" }
ibe = { git = "https://github.com/encryption4all/ibe.git", branch = "features_and_docs", features = [
  "cgwfo"
] }
=======
ibe = { git = "https://github.com/encryption4all/ibe.git", branch = "features_and_docs", features = ["cgwfo"] }
>>>>>>> f6237a69
serde = { version = "1.0.126", features = ["derive"] }
serde-big-array = { version = "0.3.2", features = ["const-generics"] }
rmp-serde = "0.15.5"
serde_json = "1.0.68"
tiny-keccak = { version = "2.0.2", features = ["sha3"] }
base64ct = { version = "1.0.2" }
futures = { version = "0.3.17" }
async-trait = "0.1.51"
# For normal stream feature
aes = { version = "0.7.0", optional = true }
ctr = { version = "0.7.0", optional = true }
# For wasm_stream feature
wasm-bindgen = { version = "0.2.78", optional = true }
js-sys = { version = "0.3.55", optional = true }
cipher = { version = "0.3.0", optional = true }
wasm-bindgen-futures = { version = "0.4.28", optional = true }
web-sys = { version = "0.3.55", features = [
  "SubtleCrypto",
  "AesCtrParams",
  "Crypto",
  "CryptoKey"
], optional = true }
base64ct = { version = "1.0.2" }

[dev-dependencies]
serde-transcode = "1.1.1"
criterion = "0.3.5"

[features]
default = []
stream = ["aes", "ctr", "tiny-keccak/kmac"]
wasm_stream = [
  "cipher",
  "tiny-keccak/kmac",
  "wasm-bindgen",
  "js-sys",
  "wasm-bindgen-futures",
  "web-sys/SubtleCrypto",
  "web-sys/AesCtrParams",
  "web-sys/Crypto",
  "web-sys/CryptoKey",
]
v1 = ["ibe/kv1"]

[[bench]]
name = "main"
harness = false
required-features = ["stream"]<|MERGE_RESOLUTION|>--- conflicted
+++ resolved
@@ -12,25 +12,23 @@
 [dependencies]
 rand = { version = "0.8.4" }
 subtle = "2.3"
-<<<<<<< HEAD
 irma = { git = "https://github.com/tweedegolf/irmars.git" }
 ibe = { git = "https://github.com/encryption4all/ibe.git", branch = "features_and_docs", features = [
   "cgwfo"
 ] }
-=======
-ibe = { git = "https://github.com/encryption4all/ibe.git", branch = "features_and_docs", features = ["cgwfo"] }
->>>>>>> f6237a69
 serde = { version = "1.0.126", features = ["derive"] }
 serde-big-array = { version = "0.3.2", features = ["const-generics"] }
 rmp-serde = "0.15.5"
 serde_json = "1.0.68"
 tiny-keccak = { version = "2.0.2", features = ["sha3"] }
 base64ct = { version = "1.0.2" }
-futures = { version = "0.3.17" }
-async-trait = "0.1.51"
+async-trait = { version = "0.1.51", optional = true }
+futures = "0.3.17"
+
 # For normal stream feature
 aes = { version = "0.7.0", optional = true }
 ctr = { version = "0.7.0", optional = true }
+
 # For wasm_stream feature
 wasm-bindgen = { version = "0.2.78", optional = true }
 js-sys = { version = "0.3.55", optional = true }
@@ -42,7 +40,6 @@
   "Crypto",
   "CryptoKey"
 ], optional = true }
-base64ct = { version = "1.0.2" }
 
 [dev-dependencies]
 serde-transcode = "1.1.1"
@@ -50,9 +47,10 @@
 
 [features]
 default = []
-stream = ["aes", "ctr", "tiny-keccak/kmac"]
+stream = ["aes", "ctr", "tiny-keccak/kmac", "async-trait"]
 wasm_stream = [
   "cipher",
+  "async-trait",
   "tiny-keccak/kmac",
   "wasm-bindgen",
   "js-sys",
