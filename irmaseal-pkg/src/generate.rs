--- conflicted
+++ resolved
@@ -18,14 +18,8 @@
         .write_all(contents.as_ref())
 }
 
-<<<<<<< HEAD
-pub fn exec(gen_opts: &GenOpts) {
-    let mut rng1 = rand::thread_rng();
-    let mut rng2 = rand::thread_rng();
-=======
 pub fn exec(gen_opts: &GenOpts) -> Result<(), PKGError> {
     let mut rng = rand::thread_rng();
->>>>>>> 7b860ff3
 
     let GenOpts {
         scheme,
@@ -36,27 +30,19 @@
     } = gen_opts;
 
     match scheme.as_ref() {
-<<<<<<< HEAD
         "3" => {
-            let (ibe_pk, ibe_sk) = CGWKV::setup(&mut rng2);
-            let (ibs_pk, ibs_sk) = gg::setup(&mut rng1);
+            let (ibe_pk, ibe_sk) = CGWKV::setup(&mut rng);
+            let (ibs_pk, ibs_sk) = gg::setup(&mut rng);
 
             let ibs_pk_bytes = rmp_serde::to_vec(&ibs_pk).unwrap();
             let ibs_sk_bytes = rmp_serde::to_vec(&ibs_sk).unwrap();
 
-            write_owned(ibe_public, ibe_pk.to_bytes().as_ref());
-            write_owned(ibe_secret, ibe_sk.to_bytes().as_ref());
-            write_owned(ibs_public, ibs_pk_bytes);
-            write_owned(ibs_secret, ibs_sk_bytes);
+            write_owned(ibe_public, ibe_pk.to_bytes().as_ref())?;
+            write_owned(ibe_secret, ibe_sk.to_bytes().as_ref())?;
+            write_owned(ibs_public, ibs_pk_bytes)?;
+            write_owned(ibs_secret, ibs_sk_bytes)?;
 
-            println!("written!");
-=======
-        "2" => {
-            let (pk, sk) = CGWKV::setup(&mut rng);
-            write_owned(public, pk.to_bytes().as_ref())?;
-            write_owned(secret, sk.to_bytes().as_ref())?;
-            println!("Written {} and {}.", public, secret);
->>>>>>> 7b860ff3
+            println!("Written!");
         }
         x => {
             return Err(PKGError::InvalidVersion(x.into()));
