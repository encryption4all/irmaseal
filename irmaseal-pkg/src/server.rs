<<<<<<< HEAD
use crate::handlers;
use crate::middleware::irma::{IrmaAuth, IrmaAuthType};
use crate::middleware::metrics::collect_metrics;
=======
use crate::middleware::irma::{IrmaAuth, IrmaAuthType};
>>>>>>> 7b860ff3
use crate::opts::*;
use crate::util::*;
use crate::{handlers, PKGError};
use actix_cors::Cors;
use actix_http::header::HttpDate;
use actix_web::http::header::EntityTag;
use actix_web::{
    http::header,
    middleware::Logger,
    web,
    web::{resource, scope, Data},
    App, HttpServer,
};
<<<<<<< HEAD
use irmaseal_core::api::Parameters;
use irmaseal_core::ibs::gg;
use irmaseal_core::kem::cgw_kv::CGWKV;
use irmaseal_core::kem::IBKEM;
use irmaseal_core::PublicKey;
use lazy_static::lazy_static;
use prometheus::{register_int_counter_vec, IntCounterVec};

lazy_static! {
    pub(crate) static ref POSTGUARD_CLIENTS: IntCounterVec = register_int_counter_vec!(
        "postguard_clients",
        "Contains information about PostGuard clients connecting with the PKG.",
        &["path", "host", "host_version", "client", "client_version"]
    )
    .unwrap();
}
=======
use irmaseal_core::kem::cgw_kv::CGWKV;
use irmaseal_core::kem::IBKEM;
>>>>>>> 7b860ff3

#[derive(Clone)]
pub struct MasterKeyPair<K: IBKEM> {
    pub pk: K::Pk,
    pub sk: K::Sk,
}

/// Precomputed parameter data.
<<<<<<< HEAD
#[derive(Debug, Clone)]
=======
#[derive(Clone)]
>>>>>>> 7b860ff3
pub struct ParametersData {
    /// Pre-serialized public parameters (JSON).
    pub pp: String,

    /// Last modified.
    pub last_modified: HttpDate,

    /// Etag.
    pub etag: EntityTag,
}

#[actix_rt::main]
pub async fn exec(server_opts: ServerOpts) -> Result<(), PKGError> {
    let ServerOpts {
        host,
        port,
        irma,
        ibe_secret,
        ibe_public,
        ibs_secret,
        ibs_public,
    } = server_opts;

<<<<<<< HEAD
    let ibe_kp = MasterKeyPair::<CGWKV> {
        pk: cgwkv_read_pk(&ibe_public).expect("cannot read public key from disk"),
        sk: cgwkv_read_sk(&ibe_secret).expect("cannot read secret key from disk"),
    };

    let ibe_pd = ParametersData::new(
        &Parameters::<CGWKV> {
            format_version: 0x00,
            public_key: PublicKey::<CGWKV>(ibe_kp.pk),
        },
        Some(&ibe_public),
    );

    let ibs_pk: gg::PublicKey =
        rmp_serde::from_slice(&std::fs::read(&ibs_public).unwrap()).unwrap();
    let ibs_pd = ParametersData::new(&ibs_pk, Some(&ibs_public));

    let ibs_sk: gg::SecretKey =
        rmp_serde::from_slice(&std::fs::read(&ibs_secret).unwrap()).unwrap();

    dbg!(&ibs_pd);

    env_logger::init_from_env(env_logger::Env::new().default_filter_or("info"));
=======
    let kp = MasterKeyPair::<CGWKV> {
        pk: cgwkv_read_pk(&public).expect("cannot read public key"),
        sk: cgwkv_read_sk(&secret).expect("cannot read secret key"),
    };

    let pd = ParametersData::new(&kp.pk, Some(&public))?;
>>>>>>> 7b860ff3

    HttpServer::new(move || {
        App::new()
            .wrap(
                Logger::new(
                    "request=%{PATH}xi, status=%s, client=%{CLIENT_ID}xi, response_time=%D ms",
                )
                .custom_request_replace("CLIENT_ID", client_version)
                .custom_request_replace("PATH", |req| {
                    req.match_pattern().unwrap_or("-".to_string())
                }),
            )
            .wrap(
                Cors::default()
                    .allow_any_origin()
                    .allowed_methods(vec!["GET", "POST"])
                    .allowed_header(header::CONTENT_TYPE)
                    .allowed_header(header::AUTHORIZATION)
                    .allowed_header(header::ETAG)
<<<<<<< HEAD
                    .allowed_header(PG_CLIENT_HEADER)
=======
                    .allowed_header("X-Postguard-Client-Version")
>>>>>>> 7b860ff3
                    .max_age(86400),
            )
            .service(resource("/metrics").route(web::get().to(handlers::metrics)))
            .service(
                scope("/v2")
                    .wrap_fn(collect_metrics)
                    .app_data(Data::new(web::JsonConfig::default().limit(1024 * 4096)))
                    .service(
                        resource("/parameters")
<<<<<<< HEAD
                            .app_data(Data::new(ibe_pd.clone()))
                            .route(web::get().to(handlers::parameters)),
                    )
                    .service(
                        resource("/sign/parameters")
                            .app_data(Data::new(ibs_pd.clone()))
=======
                            .app_data(Data::new(pd.clone()))
>>>>>>> 7b860ff3
                            .route(web::get().to(handlers::parameters)),
                    )
                    .service(
                        scope("/{_:(irma|request)}")
                            .service(
                                resource("/start")
                                    .app_data(Data::new(irma.clone()))
                                    .route(web::post().to(handlers::request)),
                            )
                            .service(
                                resource("/jwt/{token}")
                                    .app_data(Data::new(irma.clone()))
                                    .route(web::get().to(handlers::request_jwt)),
                            )
                            .service(
                                resource("/key/{timestamp}")
                                    .app_data(Data::new(ibe_kp.sk))
                                    .wrap(IrmaAuth::new(irma.clone(), IrmaAuthType::Jwt))
                                    .route(web::get().to(handlers::request_key::<CGWKV>)),
                            )
                            .service(
                                resource("/sign/key")
                                    .app_data(Data::new(ibs_sk))
                                    .wrap(IrmaAuth::new(irma.clone(), IrmaAuthType::Jwt))
                                    .route(web::get().to(handlers::request_signing_key)),
                            ),
                    ),
            )
    })
<<<<<<< HEAD
    .bind(format!("{host}:{port}"))
    .unwrap()
    .shutdown_timeout(1)
    .run()
    .await
    .unwrap();
=======
    .bind(format!("{}:{}", host, port))?
    .shutdown_timeout(1)
    .run()
    .await?;

    Ok(())
>>>>>>> 7b860ff3
}

#[cfg(test)]
pub(crate) mod tests {
    use super::*;
    use crate::middleware::irma_noauth::NoAuth;
    use actix_http::Request;
    use actix_web::dev::{Service, ServiceResponse};
    use actix_web::{test, web, App, Error};
    use irma::{ProofStatus, SessionStatus};
    use irmaseal_core::api::{KeyResponse, Parameters};
    use irmaseal_core::{Attribute, Policy};
    use rand::thread_rng;
    use std::time::SystemTime;

<<<<<<< HEAD
    pub(crate) fn now() -> u64 {
=======
    fn now() -> u64 {
>>>>>>> 7b860ff3
        SystemTime::now()
            .duration_since(std::time::UNIX_EPOCH)
            .unwrap()
            .as_secs()
    }

    pub(crate) async fn default_setup() -> (
        impl Service<Request, Response = ServiceResponse, Error = Error>,
        <CGWKV as IBKEM>::Pk,
        <CGWKV as IBKEM>::Sk,
    ) {
        let mut rng = thread_rng();
        let (pk, sk) = CGWKV::setup(&mut rng);

<<<<<<< HEAD
        let pd = ParametersData::new(&pk, None);

        // Create a simple setup with a pk endpoint and a key service without authentication.
        let app = test::init_service(
            App::new()
                .service(resource("/metrics").route(web::get().to(handlers::metrics)))
                .service(
                    scope("/v2")
                        .wrap_fn(collect_metrics)
                        .service(
                            resource("/parameters")
                                .app_data(Data::new(pd))
                                .route(web::get().to(handlers::parameters)),
                        )
                        .service(
                            resource("/key/{timestamp}")
                                .app_data(Data::new(sk))
                                .wrap(NoAuth::<CGWKV>::new())
                                .route(web::get().to(handlers::request_key::<CGWKV>)),
                        ),
                ),
=======
        let pd = ParametersData::new(&pk, None).unwrap();

        // Create a simple setup with a pk endpoint and a key service without authentication.
        let app = test::init_service(
            App::new().service(
                scope("/v2")
                    .service(
                        resource("/parameters")
                            .app_data(Data::new(pd))
                            .route(web::get().to(handlers::parameters)),
                    )
                    .service(
                        resource("/key/{timestamp}")
                            .app_data(Data::new(sk))
                            .wrap(NoAuth::<CGWKV>::new())
                            .route(web::get().to(handlers::request_key::<CGWKV>)),
                    ),
            ),
>>>>>>> 7b860ff3
        )
        .await;

        (app, pk, sk)
    }

    #[actix_web::test]
    async fn test_get_parameters() {
        let (app, pk, _) = default_setup().await;

        let resp = test::TestRequest::get()
            .uri("/v2/parameters")
            .send_request(&app)
            .await;

        assert!(resp.headers().contains_key("last-modified"));
        assert!(resp.headers().contains_key("cache-control"));
        assert!(resp.headers().contains_key("etag"));

        let kr: Parameters<CGWKV> = test::read_body_json(resp).await;
        assert_eq!(&kr.public_key.0, &pk);
        assert_eq!(kr.format_version, 0x00);
    }

    #[actix_web::test]
    async fn test_get_usk() {
        let (app, _, _) = default_setup().await;

        let ts = now();

        let pol = Policy {
            timestamp: ts,
            con: vec![Attribute::new("testattribute", Some("testvalue"))],
        };

        let req = test::TestRequest::get()
            .uri(&format!("/v2/key/{ts}"))
            .set_json(pol.clone())
            .to_request();

        let key_response: KeyResponse<CGWKV> = test::call_and_read_body_json(&app, req).await;

        assert_eq!(key_response.status, SessionStatus::Done);
        assert_eq!(key_response.proof_status, Some(ProofStatus::Valid));
    }

    #[actix_web::test]
    async fn test_round() {
        let mut rng = thread_rng();
        let (app, _, sk) = default_setup().await;

        let ts = now();

        let pol = Policy {
            timestamp: ts,
            con: vec![Attribute::new("testattribute", Some("testvalue"))],
        };

        let id = pol.derive::<CGWKV>().unwrap();

        let req_pk = test::TestRequest::get().uri("/v2/parameters").to_request();
        let ppk: Parameters<CGWKV> = test::call_and_read_body_json(&app, req_pk).await;

        // Encapsulate a shared secret using the MPK from the PKG API.
        let (ct, ss1) = CGWKV::encaps(&ppk.public_key.0, &id, &mut rng);

        let req_usk = test::TestRequest::get()
            .uri(&format!("/v2/key/{ts}"))
            .set_json(pol.clone())
            .to_request();

        let key_response: KeyResponse<CGWKV> = test::call_and_read_body_json(&app, req_usk).await;

        assert_eq!(key_response.status, SessionStatus::Done);
        assert_eq!(key_response.proof_status, Some(ProofStatus::Valid));

        // Make sure a USK retrieved from the PKG API can decapsulate.
        let ss2 = CGWKV::decaps(None, &key_response.key.unwrap().0, &ct).unwrap();
        assert_eq!(ss1, ss2);

        // Make sure a key derived from the original MSK can decapsulate as well.
        let usk2 = CGWKV::extract_usk(None, &sk, &id, &mut rng);
        let ss3 = CGWKV::decaps(None, &usk2, &ct).unwrap();
        assert_eq!(ss1, ss3);
    }

    #[actix_web::test]
    async fn test_wrong_policy() {
        let mut rng = thread_rng();
        let (app, _, _) = default_setup().await;

        let ts = now();

        let pol = Policy {
            timestamp: ts,
            con: vec![Attribute::new("testattribute", Some("testvalue"))],
        };

        let id = pol.derive::<CGWKV>().unwrap();

        let req_pk = test::TestRequest::get().uri("/v2/parameters").to_request();
        let ppk: Parameters<CGWKV> = test::call_and_read_body_json(&app, req_pk).await;

        // Encapsulate a shared secret for pol using the MPK from the PKG API.
        let (ct, ss1) = CGWKV::encaps(&ppk.public_key.0, &id, &mut rng);

        let req_usk = test::TestRequest::get()
            .uri(&format!("/v2/key/{ts}"))
            .set_json(pol.clone())
            .to_request();

        let key_response: KeyResponse<CGWKV> = test::call_and_read_body_json(&app, req_usk).await;

        assert_eq!(key_response.status, SessionStatus::Done);
        assert_eq!(key_response.proof_status, Some(ProofStatus::Valid));

        // Make sure a USK retrieved from the PKG API for pol can decapsulate.
        let ss2 = CGWKV::decaps(None, &key_response.key.unwrap().0, &ct).unwrap();
        assert_eq!(ss1, ss2);

        // Test that if a USK is retrieved for a different policy, decapsulation will fail.
        let pol_wrong = Policy {
            timestamp: ts,
            con: vec![Attribute::new("testattribute", Some("anothervalue"))],
        };

        let req_usk_wrong = test::TestRequest::get()
            .uri(&format!("/v2/key/{ts}"))
            .set_json(pol_wrong)
            .to_request();

        let key_response_wrong: KeyResponse<CGWKV> =
            test::call_and_read_body_json(&app, req_usk_wrong).await;

        // Make sure a USK retrieved for a different policy cannot decapsulate.
        let ss4 = CGWKV::decaps(None, &key_response_wrong.key.unwrap().0, &ct).unwrap();
        assert_ne!(ss1, ss4);
    }
}<|MERGE_RESOLUTION|>--- conflicted
+++ resolved
@@ -1,13 +1,3 @@
-<<<<<<< HEAD
-use crate::handlers;
-use crate::middleware::irma::{IrmaAuth, IrmaAuthType};
-use crate::middleware::metrics::collect_metrics;
-=======
-use crate::middleware::irma::{IrmaAuth, IrmaAuthType};
->>>>>>> 7b860ff3
-use crate::opts::*;
-use crate::util::*;
-use crate::{handlers, PKGError};
 use actix_cors::Cors;
 use actix_http::header::HttpDate;
 use actix_web::http::header::EntityTag;
@@ -18,12 +8,19 @@
     web::{resource, scope, Data},
     App, HttpServer,
 };
-<<<<<<< HEAD
+
+use crate::middleware::irma::{IrmaAuth, IrmaAuthType};
+use crate::middleware::metrics::collect_metrics;
+use crate::opts::*;
+use crate::util::*;
+use crate::{handlers, PKGError};
+
 use irmaseal_core::api::Parameters;
 use irmaseal_core::ibs::gg;
 use irmaseal_core::kem::cgw_kv::CGWKV;
 use irmaseal_core::kem::IBKEM;
 use irmaseal_core::PublicKey;
+
 use lazy_static::lazy_static;
 use prometheus::{register_int_counter_vec, IntCounterVec};
 
@@ -35,10 +32,6 @@
     )
     .unwrap();
 }
-=======
-use irmaseal_core::kem::cgw_kv::CGWKV;
-use irmaseal_core::kem::IBKEM;
->>>>>>> 7b860ff3
 
 #[derive(Clone)]
 pub struct MasterKeyPair<K: IBKEM> {
@@ -47,11 +40,7 @@
 }
 
 /// Precomputed parameter data.
-<<<<<<< HEAD
 #[derive(Debug, Clone)]
-=======
-#[derive(Clone)]
->>>>>>> 7b860ff3
 pub struct ParametersData {
     /// Pre-serialized public parameters (JSON).
     pub pp: String,
@@ -75,7 +64,6 @@
         ibs_public,
     } = server_opts;
 
-<<<<<<< HEAD
     let ibe_kp = MasterKeyPair::<CGWKV> {
         pk: cgwkv_read_pk(&ibe_public).expect("cannot read public key from disk"),
         sk: cgwkv_read_sk(&ibe_secret).expect("cannot read secret key from disk"),
@@ -87,26 +75,16 @@
             public_key: PublicKey::<CGWKV>(ibe_kp.pk),
         },
         Some(&ibe_public),
-    );
+    )?;
 
     let ibs_pk: gg::PublicKey =
         rmp_serde::from_slice(&std::fs::read(&ibs_public).unwrap()).unwrap();
-    let ibs_pd = ParametersData::new(&ibs_pk, Some(&ibs_public));
+    let ibs_pd = ParametersData::new(&ibs_pk, Some(&ibs_public))?;
 
     let ibs_sk: gg::SecretKey =
         rmp_serde::from_slice(&std::fs::read(&ibs_secret).unwrap()).unwrap();
 
-    dbg!(&ibs_pd);
-
     env_logger::init_from_env(env_logger::Env::new().default_filter_or("info"));
-=======
-    let kp = MasterKeyPair::<CGWKV> {
-        pk: cgwkv_read_pk(&public).expect("cannot read public key"),
-        sk: cgwkv_read_sk(&secret).expect("cannot read secret key"),
-    };
-
-    let pd = ParametersData::new(&kp.pk, Some(&public))?;
->>>>>>> 7b860ff3
 
     HttpServer::new(move || {
         App::new()
@@ -126,11 +104,7 @@
                     .allowed_header(header::CONTENT_TYPE)
                     .allowed_header(header::AUTHORIZATION)
                     .allowed_header(header::ETAG)
-<<<<<<< HEAD
                     .allowed_header(PG_CLIENT_HEADER)
-=======
-                    .allowed_header("X-Postguard-Client-Version")
->>>>>>> 7b860ff3
                     .max_age(86400),
             )
             .service(resource("/metrics").route(web::get().to(handlers::metrics)))
@@ -140,16 +114,12 @@
                     .app_data(Data::new(web::JsonConfig::default().limit(1024 * 4096)))
                     .service(
                         resource("/parameters")
-<<<<<<< HEAD
                             .app_data(Data::new(ibe_pd.clone()))
                             .route(web::get().to(handlers::parameters)),
                     )
                     .service(
                         resource("/sign/parameters")
                             .app_data(Data::new(ibs_pd.clone()))
-=======
-                            .app_data(Data::new(pd.clone()))
->>>>>>> 7b860ff3
                             .route(web::get().to(handlers::parameters)),
                     )
                     .service(
@@ -179,21 +149,12 @@
                     ),
             )
     })
-<<<<<<< HEAD
-    .bind(format!("{host}:{port}"))
-    .unwrap()
-    .shutdown_timeout(1)
-    .run()
-    .await
-    .unwrap();
-=======
-    .bind(format!("{}:{}", host, port))?
+    .bind(format!("{host}:{port}"))?
     .shutdown_timeout(1)
     .run()
     .await?;
 
     Ok(())
->>>>>>> 7b860ff3
 }
 
 #[cfg(test)]
@@ -209,11 +170,7 @@
     use rand::thread_rng;
     use std::time::SystemTime;
 
-<<<<<<< HEAD
     pub(crate) fn now() -> u64 {
-=======
-    fn now() -> u64 {
->>>>>>> 7b860ff3
         SystemTime::now()
             .duration_since(std::time::UNIX_EPOCH)
             .unwrap()
@@ -228,8 +185,7 @@
         let mut rng = thread_rng();
         let (pk, sk) = CGWKV::setup(&mut rng);
 
-<<<<<<< HEAD
-        let pd = ParametersData::new(&pk, None);
+        let pd = ParametersData::new(&pk, None).unwrap();
 
         // Create a simple setup with a pk endpoint and a key service without authentication.
         let app = test::init_service(
@@ -250,26 +206,6 @@
                                 .route(web::get().to(handlers::request_key::<CGWKV>)),
                         ),
                 ),
-=======
-        let pd = ParametersData::new(&pk, None).unwrap();
-
-        // Create a simple setup with a pk endpoint and a key service without authentication.
-        let app = test::init_service(
-            App::new().service(
-                scope("/v2")
-                    .service(
-                        resource("/parameters")
-                            .app_data(Data::new(pd))
-                            .route(web::get().to(handlers::parameters)),
-                    )
-                    .service(
-                        resource("/key/{timestamp}")
-                            .app_data(Data::new(sk))
-                            .wrap(NoAuth::<CGWKV>::new())
-                            .route(web::get().to(handlers::request_key::<CGWKV>)),
-                    ),
-            ),
->>>>>>> 7b860ff3
         )
         .await;
 
