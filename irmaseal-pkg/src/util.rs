--- conflicted
+++ resolved
@@ -1,19 +1,17 @@
-use crate::server::ParametersData;
-<<<<<<< HEAD
 use actix_http::header::HeaderValue;
 use actix_http::header::HttpDate;
 use actix_web::dev::ServiceRequest;
-=======
-use crate::PKGError;
-use actix_http::header::HttpDate;
->>>>>>> 7b860ff3
 use actix_web::http::header::EntityTag;
-use arrayref::array_ref;
-use core::hash::Hasher;
+
 use irmaseal_core::kem::{cgw_kv::CGWKV, IBKEM};
 use irmaseal_core::Compress;
 use irmaseal_core::Error;
-use irmaseal_core::{api::Parameters, PublicKey};
+
+use crate::server::ParametersData;
+use crate::PKGError;
+
+use arrayref::array_ref;
+use core::hash::Hasher;
 use paste::paste;
 use serde::Serialize;
 use std::path::Path;
@@ -21,7 +19,6 @@
 use std::time::SystemTime;
 use twox_hash::XxHash64;
 
-<<<<<<< HEAD
 pub(crate) const PG_CLIENT_HEADER: &str = "X-POSTGUARD-CLIENT-VERSION";
 
 pub(crate) fn client_version(req: &ServiceRequest) -> String {
@@ -32,18 +29,12 @@
     }
 }
 
-=======
->>>>>>> 7b860ff3
 pub(crate) fn xxhash64(x: &[u8]) -> String {
     let mut h = XxHash64::with_seed(0);
     h.write(x);
     let out = h.finish().to_be_bytes();
-<<<<<<< HEAD
 
     base64::encode(out)
-=======
-    base64::encode(&out)
->>>>>>> 7b860ff3
 }
 
 pub fn open_ct<T>(x: subtle::CtOption<T>) -> Option<T> {
@@ -54,7 +45,6 @@
     }
 }
 
-<<<<<<< HEAD
 pub fn now() -> Result<u64, crate::Error> {
     let n = std::time::SystemTime::now()
         .duration_since(std::time::UNIX_EPOCH)
@@ -66,33 +56,12 @@
 
 impl ParametersData {
     /// Precompute the public parameters, including cache headers.
-    ///
-    /// # Panics
-    ///
-    /// This function panics when the parameters serialization fails.
-    pub(crate) fn new<T: Serialize>(t: &T, path: Option<&str>) -> ParametersData {
+    pub(crate) fn new<T: Serialize>(t: &T, path: Option<&str>) -> Result<ParametersData, PKGError> {
         // Precompute the serialized public parameters.
-        let pp = serde_json::to_string(t).expect("could not serialize public parameters");
+        let pp = serde_json::to_string(t)
+            .map_err(|e| PKGError::Setup(format!("could not serialize public key: {e}")))?;
 
         // Also compute cache headers.
-=======
-impl ParametersData {
-    /// Precompute the public parameters, including cache headers.
-    pub(crate) fn new<K>(pk: &K::Pk, path: Option<&str>) -> Result<ParametersData, PKGError>
-    where
-        K: IBKEM,
-        Parameters<K>: Serialize,
-    {
-        // Precompute the serialized public parameters.
-        let pp = serde_json::to_string(&Parameters::<K> {
-            format_version: 0x00,
-            public_key: PublicKey::<K>(*pk),
-        })
-        .map_err(|e| PKGError::Setup(format!("could not serialize public key: {e}")))?;
-
-        // Also compute cache headers.
-
->>>>>>> 7b860ff3
         let modified_raw: HttpDate = if let Some(p) = path {
             match std::fs::metadata(p).map(|m| m.modified()) {
                 Ok(Ok(t)) => t,
@@ -104,15 +73,6 @@
         .into();
 
         let last_modified = HttpDate::from_str(&modified_raw.to_string()).unwrap();
-<<<<<<< HEAD
-        let etag = EntityTag::new_strong(xxhash64(pp.as_bytes()));
-
-        ParametersData {
-            pp,
-            last_modified,
-            etag,
-        }
-=======
 
         let etag = EntityTag::new_strong(xxhash64(pp.as_bytes()));
 
@@ -121,7 +81,6 @@
             last_modified,
             etag,
         })
->>>>>>> 7b860ff3
     }
 }
 
@@ -155,13 +114,4 @@
     };
 }
 
-read_keypair!(CGWKV);
-
-use irmaseal_core::ibs::gg;
-
-pub fn ibs_gg_read(path: impl AsRef<Path>) -> Result<gg::PublicKey, Error> {
-    let bytes = std::fs::read(path).unwrap();
-    let pk: gg::PublicKey = rmp_serde::from_slice(&bytes).unwrap();
-
-    Ok(pk)
-}+read_keypair!(CGWKV);