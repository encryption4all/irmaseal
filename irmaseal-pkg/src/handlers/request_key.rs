--- conflicted
+++ resolved
@@ -2,102 +2,17 @@
 use actix_web::{HttpMessage, HttpRequest};
 
 use irmaseal_core::api::KeyResponse;
+use irmaseal_core::artifacts::UserSecretKey;
+use irmaseal_core::identity::RecipientPolicy;
 use irmaseal_core::kem::IBKEM;
-use irmaseal_core::{Policy, UserSecretKey};
-use serde::Serialize;
 
-<<<<<<< HEAD
-<<<<<<< HEAD
-pub async fn request_key<K: IBKEM + 'static>(
-=======
 use crate::middleware::irma::IrmaAuthResult;
 use crate::util::current_time_u64;
 
+use serde::Serialize;
+
 pub async fn request_key<K>(
->>>>>>> 9e54ab99
     req: HttpRequest,
-||||||| 4a51aa9
-/// Custom claims signed by the IRMA server.
-#[derive(Debug, Serialize, Deserialize)]
-#[serde(rename_all = "camelCase")]
-struct Claims {
-    // Mandatory JWT fields.
-    exp: u64,
-    iat: u64,
-    iss: String,
-    sub: String,
-
-    // Mandatory IRMA claims, always present.
-    token: irma::SessionToken,
-    status: irma::SessionStatus,
-    r#type: irma::SessionType,
-
-    // Optional fields, only present when the session is a finished disclosure session.
-    proof_status: Option<irma::ProofStatus>,
-    disclosed: Option<Vec<Vec<DisclosedAttribute>>>,
-}
-
-/// Fetch identity iff valid, or else yield nothing.
-fn fetch_policy(timestamp: u64, disclosed: &[Vec<DisclosedAttribute>]) -> Option<Policy> {
-    // Convert disclosed attributes to a Policy
-    let res: Result<Vec<Attribute>, _> = disclosed
-        .iter()
-        .flatten()
-        .map(|a| match a.status {
-            AttributeStatus::Present => Ok(Attribute {
-                atype: a.identifier.clone(),
-                value: a.raw_value.clone(),
-            }),
-            _ => Err(Error::Unexpected),
-        })
-        .collect();
-
-    let con = res.ok()?;
-
-    Some(Policy { timestamp, con })
-}
-
-pub async fn request_key<K: IBKEM>(
-=======
-/// Custom claims signed by the IRMA server.
-#[derive(Debug, Serialize, Deserialize)]
-#[serde(rename_all = "camelCase")]
-struct Claims {
-    // Mandatory JWT fields.
-    exp: u64,
-    iat: u64,
-    iss: String,
-    sub: String,
-
-    // Mandatory IRMA claims, always present.
-    token: irma::SessionToken,
-    status: irma::SessionStatus,
-    r#type: irma::SessionType,
-
-    // Optional fields, only present when the session is a finished disclosure session.
-    proof_status: Option<irma::ProofStatus>,
-    disclosed: Option<Vec<Vec<DisclosedAttribute>>>,
-}
-
-/// Fetch identity iff valid, or else yield nothing.
-fn fetch_policy(timestamp: u64, disclosed: &[Vec<DisclosedAttribute>]) -> Option<Policy> {
-    // Convert disclosed attributes to a Policy
-    let res: Result<Vec<Attribute>, _> = disclosed
-        .iter()
-        .flatten()
-        .map(|a| match a.status {
-            AttributeStatus::Present => Ok(Attribute::new(&a.identifier, a.raw_value.as_deref())),
-            _ => Err(Error::Unexpected),
-        })
-        .collect();
-
-    let con = res.ok()?;
-
-    Some(Policy { timestamp, con })
-}
-
-pub async fn request_key<K: IBKEM>(
->>>>>>> refactor-lib
     msk: Data<K::Sk>,
 ) -> Result<HttpResponse, crate::Error>
 where
@@ -139,7 +54,7 @@
 
     req.extensions_mut().clear();
 
-    let policy = Policy { timestamp, con };
+    let policy = RecipientPolicy { timestamp, con };
 
     let id = policy
         .derive_kem::<K>()
